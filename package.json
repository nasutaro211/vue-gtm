{
<<<<<<< HEAD
  "name": "@gtm-support/vue2-gtm",
  "version": "1.3.0",
=======
  "name": "@gtm-support/vue-gtm",
  "version": "2.0.0",
>>>>>>> 4536411c
  "description": "Simple implementation of Google Tag Manager for Vue",
  "scripts": {
    "clean": "rimraf coverage dist pnpm-lock.yaml node_modules",
    "build": "tsc --noEmit && vite build",
    "format": "prettier --write .",
    "lint": "eslint .",
    "test": "vitest",
    "prepublishOnly": "pnpm run clean && pnpm install && pnpm run build"
  },
  "type": "module",
  "files": [
    "dist"
  ],
  "main": "dist/index.cjs",
  "module": "dist/index.js",
  "types": "dist/index.d.ts",
  "exports": {
    ".": {
      "import": "./dist/index.js",
      "require": "./dist/index.cjs"
    }
  },
  "author": {
    "name": "Christopher Quadflieg",
    "email": "chrissi92@hotmail.de",
    "url": "https://github.com/Shinigami92"
  },
  "contributors": [
    {
      "name": "Manish Kumar",
      "url": "https://github.com/mib200"
    }
  ],
  "license": "MIT",
<<<<<<< HEAD
  "homepage": "https://github.com/gtm-support/vue-gtm/tree/vue2-gtm",
  "scripts": {
    "clean": "rm -Rf dist pnpm-lock.yaml node_modules",
    "build": "tsc",
    "format": "prettier --write .",
    "lint": "eslint .",
    "test": "vitest",
    "prepublishOnly": "pnpm run clean && pnpm install && pnpm run build"
  },
=======
  "homepage": "https://github.com/gtm-support/vue-gtm",
>>>>>>> 4536411c
  "repository": {
    "type": "git",
    "url": "https://github.com/gtm-support/vue-gtm.git"
  },
  "bugs": {
    "url": "https://github.com/gtm-support/vue-gtm/issues"
  },
  "keywords": [
    "analytics",
    "universal analytics",
    "google analytics",
    "google tag manager",
    "vue analytics",
    "vue tag manager",
    "vue google tag manager",
    "vue js google tag manager",
    "vuejs google tag manager",
    "vue js analytics",
    "vue gtm",
    "vuejs gtm",
    "vue js gtm",
    "vuejs",
    "tracking",
    "vue",
    "google"
  ],
  "dependencies": {
    "@gtm-support/core": "^2.0.0"
  },
  "devDependencies": {
    "@typescript-eslint/eslint-plugin": "~5.39.0",
    "@typescript-eslint/parser": "~5.39.0",
    "eslint": "~8.24.0",
    "eslint-config-prettier": "~8.5.0",
    "eslint-define-config": "~1.7.0",
    "eslint-gitignore": "~0.1.0",
    "eslint-plugin-jsdoc": "~39.3.6",
    "eslint-plugin-prettier": "~4.2.1",
    "eslint-plugin-spellcheck": "~0.0.19",
<<<<<<< HEAD
    "jsdom": "~19.0.0",
    "prettier": "2.6.2",
    "prettier-plugin-organize-imports": "~2.3.4",
    "typescript": "~4.6.4",
    "vitest": "~0.12.6",
    "vue": "^2.6.14",
    "vue-router": "^3.5.3"
  },
  "peerDependencies": {
    "vue": "^2.6.14"
=======
    "jsdom": "~20.0.1",
    "prettier": "2.7.1",
    "prettier-plugin-organize-imports": "~3.1.1",
    "rimraf": "~3.0.2",
    "typescript": "~4.8.4",
    "vite": "~3.1.6",
    "vite-plugin-dts": "~1.6.5",
    "vitest": "~0.23.4",
    "vue": "^3.2.40",
    "vue-router": "^4.1.5"
  },
  "peerDependencies": {
    "vue": "^3.2.0"
  },
  "peerDependenciesMeta": {
    "vue-router": {
      "optional": true
    }
  },
  "optionalDependencies": {
    "vue-router": "^4.1.0"
>>>>>>> 4536411c
  },
  "packageManager": "pnpm@7.13.2"
}<|MERGE_RESOLUTION|>--- conflicted
+++ resolved
@@ -1,11 +1,6 @@
 {
-<<<<<<< HEAD
   "name": "@gtm-support/vue2-gtm",
-  "version": "1.3.0",
-=======
-  "name": "@gtm-support/vue-gtm",
   "version": "2.0.0",
->>>>>>> 4536411c
   "description": "Simple implementation of Google Tag Manager for Vue",
   "scripts": {
     "clean": "rimraf coverage dist pnpm-lock.yaml node_modules",
@@ -40,19 +35,7 @@
     }
   ],
   "license": "MIT",
-<<<<<<< HEAD
   "homepage": "https://github.com/gtm-support/vue-gtm/tree/vue2-gtm",
-  "scripts": {
-    "clean": "rm -Rf dist pnpm-lock.yaml node_modules",
-    "build": "tsc",
-    "format": "prettier --write .",
-    "lint": "eslint .",
-    "test": "vitest",
-    "prepublishOnly": "pnpm run clean && pnpm install && pnpm run build"
-  },
-=======
-  "homepage": "https://github.com/gtm-support/vue-gtm",
->>>>>>> 4536411c
   "repository": {
     "type": "git",
     "url": "https://github.com/gtm-support/vue-gtm.git"
@@ -92,18 +75,6 @@
     "eslint-plugin-jsdoc": "~39.3.6",
     "eslint-plugin-prettier": "~4.2.1",
     "eslint-plugin-spellcheck": "~0.0.19",
-<<<<<<< HEAD
-    "jsdom": "~19.0.0",
-    "prettier": "2.6.2",
-    "prettier-plugin-organize-imports": "~2.3.4",
-    "typescript": "~4.6.4",
-    "vitest": "~0.12.6",
-    "vue": "^2.6.14",
-    "vue-router": "^3.5.3"
-  },
-  "peerDependencies": {
-    "vue": "^2.6.14"
-=======
     "jsdom": "~20.0.1",
     "prettier": "2.7.1",
     "prettier-plugin-organize-imports": "~3.1.1",
@@ -111,21 +82,12 @@
     "typescript": "~4.8.4",
     "vite": "~3.1.6",
     "vite-plugin-dts": "~1.6.5",
-    "vitest": "~0.23.4",
-    "vue": "^3.2.40",
-    "vue-router": "^4.1.5"
+    "vitest": "~0.24.0",
+    "vue": "^2.7.10",
+    "vue-router": "^3.6.5"
   },
   "peerDependencies": {
-    "vue": "^3.2.0"
-  },
-  "peerDependenciesMeta": {
-    "vue-router": {
-      "optional": true
-    }
-  },
-  "optionalDependencies": {
-    "vue-router": "^4.1.0"
->>>>>>> 4536411c
+    "vue": "^2.7.0"
   },
   "packageManager": "pnpm@7.13.2"
 }