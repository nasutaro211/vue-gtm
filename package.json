--- conflicted
+++ resolved
@@ -1,11 +1,6 @@
 {
-<<<<<<< HEAD
   "name": "@gtm-support/vue2-gtm",
-  "version": "1.0.0-alpha.2-vue2",
-=======
-  "name": "@gtm-support/vue-gtm",
-  "version": "1.0.0-alpha.3",
->>>>>>> 0f295d7c
+  "version": "1.0.0-alpha.3-vue2",
   "description": "Simple implementation of Google Tag Manager for Vue",
   "main": "dist/index.js",
   "author": {
