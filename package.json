{
<<<<<<< HEAD
  "name": "@gtm-support/vue2-gtm",
  "version": "1.2.1",
=======
  "name": "@gtm-support/vue-gtm",
  "version": "1.4.0",
>>>>>>> 301ff2a1
  "description": "Simple implementation of Google Tag Manager for Vue",
  "main": "dist/index.js",
  "author": {
    "name": "Christopher Quadflieg",
    "email": "chrissi92@hotmail.de",
    "url": "https://github.com/Shinigami92"
  },
  "contributors": [
    {
      "name": "Manish Kumar",
      "url": "https://github.com/mib200"
    }
  ],
  "license": "MIT",
  "homepage": "https://github.com/gtm-support/vue-gtm/tree/vue2-gtm",
  "scripts": {
    "clean": "rm -Rf dist pnpm-lock.yaml node_modules",
    "build": "tsc",
    "format": "prettier --write .",
    "lint": "eslint .",
    "test": "vitest",
    "prepublishOnly": "pnpm run clean && pnpm install && pnpm run build"
  },
  "repository": {
    "type": "git",
    "url": "https://github.com/gtm-support/vue-gtm.git"
  },
  "bugs": {
    "url": "https://github.com/gtm-support/vue-gtm/issues"
  },
  "keywords": [
    "analytics",
    "universal analytics",
    "google analytics",
    "google tag manager",
    "vue analytics",
    "vue tag manager",
    "vue google tag manager",
    "vue js google tag manager",
    "vuejs google tag manager",
    "vue js analytics",
    "vue gtm",
    "vuejs gtm",
    "vue js gtm",
    "vuejs",
    "tracking",
    "vue",
    "google"
  ],
  "files": [
    "dist",
    "src",
    "tsconfig.json"
  ],
  "dependencies": {
    "@gtm-support/core": "1.3.0"
  },
  "devDependencies": {
    "@typescript-eslint/eslint-plugin": "~5.23.0",
    "@typescript-eslint/parser": "~5.23.0",
    "eslint": "~8.15.0",
    "eslint-config-prettier": "~8.5.0",
    "eslint-define-config": "~1.4.1",
    "eslint-gitignore": "~0.1.0",
    "eslint-plugin-jsdoc": "~39.2.9",
    "eslint-plugin-prettier": "~4.0.0",
    "eslint-plugin-spellcheck": "~0.0.19",
    "jsdom": "~19.0.0",
    "prettier": "2.6.2",
    "prettier-plugin-organize-imports": "~2.3.4",
<<<<<<< HEAD
    "ts-jest": "~27.0.7",
    "typescript": "~4.5.2",
    "vue": "^2.6.14",
    "vue-router": "^3.5.3"
=======
    "typescript": "~4.6.4",
    "vitest": "~0.12.6",
    "vue": "^3.2.33",
    "vue-router": "^4.0.15"
>>>>>>> 301ff2a1
  },
  "peerDependencies": {
    "vue": "^2.6.14"
  },
  "packageManager": "pnpm@7.1.0"
}<|MERGE_RESOLUTION|>--- conflicted
+++ resolved
@@ -1,11 +1,6 @@
 {
-<<<<<<< HEAD
   "name": "@gtm-support/vue2-gtm",
   "version": "1.2.1",
-=======
-  "name": "@gtm-support/vue-gtm",
-  "version": "1.4.0",
->>>>>>> 301ff2a1
   "description": "Simple implementation of Google Tag Manager for Vue",
   "main": "dist/index.js",
   "author": {
@@ -76,17 +71,10 @@
     "jsdom": "~19.0.0",
     "prettier": "2.6.2",
     "prettier-plugin-organize-imports": "~2.3.4",
-<<<<<<< HEAD
-    "ts-jest": "~27.0.7",
-    "typescript": "~4.5.2",
+    "typescript": "~4.6.4",
+    "vitest": "~0.12.6",
     "vue": "^2.6.14",
     "vue-router": "^3.5.3"
-=======
-    "typescript": "~4.6.4",
-    "vitest": "~0.12.6",
-    "vue": "^3.2.33",
-    "vue-router": "^4.0.15"
->>>>>>> 301ff2a1
   },
   "peerDependencies": {
     "vue": "^2.6.14"
