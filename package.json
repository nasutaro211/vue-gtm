{
<<<<<<< HEAD
  "name": "@gtm-support/vue2-gtm",
  "version": "1.2.1",
=======
  "name": "@gtm-support/vue-gtm",
  "version": "1.5.0",
>>>>>>> ddde941a
  "description": "Simple implementation of Google Tag Manager for Vue",
  "main": "dist/index.js",
  "author": {
    "name": "Christopher Quadflieg",
    "email": "chrissi92@hotmail.de",
    "url": "https://github.com/Shinigami92"
  },
  "contributors": [
    {
      "name": "Manish Kumar",
      "url": "https://github.com/mib200"
    }
  ],
  "license": "MIT",
  "homepage": "https://github.com/gtm-support/vue-gtm/tree/vue2-gtm",
  "scripts": {
    "clean": "rm -Rf dist pnpm-lock.yaml node_modules",
    "build": "tsc",
    "format": "prettier --write .",
    "lint": "eslint .",
    "test": "vitest",
    "prepublishOnly": "pnpm run clean && pnpm install && pnpm run build"
  },
  "repository": {
    "type": "git",
    "url": "https://github.com/gtm-support/vue-gtm.git"
  },
  "bugs": {
    "url": "https://github.com/gtm-support/vue-gtm/issues"
  },
  "keywords": [
    "analytics",
    "universal analytics",
    "google analytics",
    "google tag manager",
    "vue analytics",
    "vue tag manager",
    "vue google tag manager",
    "vue js google tag manager",
    "vuejs google tag manager",
    "vue js analytics",
    "vue gtm",
    "vuejs gtm",
    "vue js gtm",
    "vuejs",
    "tracking",
    "vue",
    "google"
  ],
  "files": [
    "dist",
    "src",
    "tsconfig.json"
  ],
  "dependencies": {
    "@gtm-support/core": "1.3.0"
  },
  "devDependencies": {
    "@typescript-eslint/eslint-plugin": "~5.23.0",
    "@typescript-eslint/parser": "~5.23.0",
    "eslint": "~8.15.0",
    "eslint-config-prettier": "~8.5.0",
    "eslint-define-config": "~1.4.1",
    "eslint-gitignore": "~0.1.0",
    "eslint-plugin-jsdoc": "~39.2.9",
    "eslint-plugin-prettier": "~4.0.0",
    "eslint-plugin-spellcheck": "~0.0.19",
    "jsdom": "~19.0.0",
    "prettier": "2.6.2",
    "prettier-plugin-organize-imports": "~2.3.4",
    "typescript": "~4.6.4",
    "vitest": "~0.12.6",
    "vue": "^2.6.14",
    "vue-router": "^3.5.3"
  },
  "peerDependencies": {
    "vue": "^2.6.14"
  },
  "packageManager": "pnpm@7.1.0"
}<|MERGE_RESOLUTION|>--- conflicted
+++ resolved
@@ -1,11 +1,6 @@
 {
-<<<<<<< HEAD
   "name": "@gtm-support/vue2-gtm",
-  "version": "1.2.1",
-=======
-  "name": "@gtm-support/vue-gtm",
-  "version": "1.5.0",
->>>>>>> ddde941a
+  "version": "1.3.0",
   "description": "Simple implementation of Google Tag Manager for Vue",
   "main": "dist/index.js",
   "author": {
