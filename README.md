--- conflicted
+++ resolved
@@ -55,20 +55,21 @@
 Here is an example configuration:
 
 ```js
-<<<<<<< HEAD
 import VueGtm from '@gtm-support/vue2-gtm';
 import VueRouter from 'vue-router';
 const router = new VueRouter({ routes, mode, linkActiveClass });
 
 Vue.use(VueGtm, {
-  id: 'GTM-xxxxxx', // Your GTM single container ID or array of container ids ['GTM-xxxxxx', 'GTM-yyyyyy'] or array of objects [{id: 'GTM-xxxxxx', queryPararms: { gtm_auth: 'abc123', gtm_preview: 'env-4', gtm_cookies_win: 'x'}}, {id: 'GTM-yyyyyy', queryParams: {gtm_auth: 'abc234', gtm_preview: 'env-5', gtm_cookies_win: 'x'}}]
+  id: 'GTM-xxxxxx', // Your GTM single container ID, array of container ids ['GTM-xxxxxx', 'GTM-yyyyyy'] or array of objects [{id: 'GTM-xxxxxx', queryParams: { gtm_auth: 'abc123', gtm_preview: 'env-4', gtm_cookies_win: 'x'}}, {id: 'GTM-yyyyyy', queryParams: {gtm_auth: 'abc234', gtm_preview: 'env-5', gtm_cookies_win: 'x'}}], // Your GTM single container ID or array of container ids ['GTM-xxxxxx', 'GTM-yyyyyy']
   queryParams: {
-    // Add url query string when load gtm.js with GTM ID (optional)
+    // Add URL query string when loading gtm.js with GTM ID (required when using custom environments)
     gtm_auth: 'AB7cDEf3GHIjkl-MnOP8qr',
     gtm_preview: 'env-4',
     gtm_cookies_win: 'x'
   },
-  defer: false, // defaults to false. Script can be set to `defer` to increase page-load-time at the cost of less accurate results (in case visitor leaves before script is loaded, which is unlikely but possible)
+  defer: false, // Script can be set to `defer` to speed up page load at the cost of less accurate results (in case visitor leaves before script is loaded, which is unlikely but possible). Defaults to false, so the script is loaded `async` by default
+  compatibility: false, // Will add `async` and `defer` to the script tag to not block requests for old browsers that do not support `async`
+  nonce: '2726c7f26c', // Will add `nonce` to the script tag
   enabled: true, // defaults to true. Plugin can be disabled by setting this to false for Ex: enabled: !!GDPR_Cookie (optional)
   debug: true, // Whether or not display console logs debugs (optional)
   loadScript: true, // Whether or not to load the GTM Script (Helpful if you are including GTM manually, but need the dataLayer functionality in your components) (optional)
@@ -76,36 +77,6 @@
   ignoredViews: ['homepage'], // Don't trigger events for specified router names (case insensitive) (optional)
   trackOnNextTick: false // Whether or not call trackView in Vue.nextTick
 });
-=======
-import { createApp } from 'vue';
-import { createGtm } from '@gtm-support/vue-gtm';
-import router from './router';
-
-const app = createApp(App);
-
-app.use(router);
-
-app.use(
-  createGtm({
-    id: 'GTM-xxxxxx', // Your GTM single container ID, array of container ids ['GTM-xxxxxx', 'GTM-yyyyyy'] or array of objects [{id: 'GTM-xxxxxx', queryParams: { gtm_auth: 'abc123', gtm_preview: 'env-4', gtm_cookies_win: 'x'}}, {id: 'GTM-yyyyyy', queryParams: {gtm_auth: 'abc234', gtm_preview: 'env-5', gtm_cookies_win: 'x'}}], // Your GTM single container ID or array of container ids ['GTM-xxxxxx', 'GTM-yyyyyy']
-    queryParams: {
-      // Add URL query string when loading gtm.js with GTM ID (required when using custom environments)
-      gtm_auth: 'AB7cDEf3GHIjkl-MnOP8qr',
-      gtm_preview: 'env-4',
-      gtm_cookies_win: 'x'
-    },
-    defer: false, // Script can be set to `defer` to speed up page load at the cost of less accurate results (in case visitor leaves before script is loaded, which is unlikely but possible). Defaults to false, so the script is loaded `async` by default
-    compatibility: false, // Will add `async` and `defer` to the script tag to not block requests for old browsers that do not support `async`
-    nonce: '2726c7f26c', // Will add `nonce` to the script tag
-    enabled: true, // defaults to true. Plugin can be disabled by setting this to false for Ex: enabled: !!GDPR_Cookie (optional)
-    debug: true, // Whether or not display console logs debugs (optional)
-    loadScript: true, // Whether or not to load the GTM Script (Helpful if you are including GTM manually, but need the dataLayer functionality in your components) (optional)
-    vueRouter: router, // Pass the router instance to automatically sync with router (optional)
-    ignoredViews: ['homepage'], // Don't trigger events for specified router names (case insensitive) (optional)
-    trackOnNextTick: false // Whether or not call trackView in Vue.nextTick
-  })
-);
->>>>>>> 8d995627
 ```
 
 This injects the tag manager script in the page, except when `enabled` is set to `false`.
