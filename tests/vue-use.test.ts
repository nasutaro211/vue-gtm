--- conflicted
+++ resolved
@@ -1,20 +1,14 @@
-<<<<<<< HEAD
+import { afterEach, describe, expect, test } from 'vitest';
 import Vue from 'vue';
-import { CombinedVueInstance, ExtendedVue } from 'vue/types/vue';
-import VueGtm, { DataLayerObject, GtmPlugin as VueGtmPlugin } from '../src/index';
-import { appendAppDivToBody, createAppWithComponent, resetDataLayer, resetHtml } from './vue-helper';
-=======
-import { afterEach, describe, expect, test } from 'vitest';
+import type { CombinedVueInstance, ExtendedVue } from 'vue/types/vue';
 import type { DataLayerObject, GtmPlugin as VueGtmPlugin } from '../src/index';
-import { createGtm } from '../src/index';
+import VueGtm from '../src/index';
 import {
   appendAppDivToBody,
   createAppWithComponent,
-  createAppWithRouter,
   resetDataLayer,
   resetHtml,
 } from './vue-helper';
->>>>>>> 301ff2a1
 
 // TODO: Find out why Vue in vue-2 is undefined
 
@@ -28,11 +22,17 @@
   test('should append google tag manager script to DOM', () => {
     appendAppDivToBody();
 
-    const app: ExtendedVue<Vue, unknown, unknown, unknown, Record<never, any>> = Vue.extend({
+    const app: ExtendedVue<
+      Vue,
+      unknown,
+      unknown,
+      unknown,
+      Record<never, any>
+    > = Vue.extend({
       name: 'App',
       render(createElement) {
         return createElement('div');
-      }
+      },
     });
 
     expect(window['dataLayer']).toBeUndefined();
@@ -41,7 +41,7 @@
     Vue.use(VueGtm, { id: 'GTM-DEMO' });
 
     new Vue({
-      render: (h) => h(app)
+      render: (h) => h(app),
     }).$mount('#app');
 
     expect(window['dataLayer']).toBeDefined();
@@ -54,53 +54,46 @@
 
   test('should append multiple google tag manager scripts to DOM', () => {
     appendAppDivToBody();
-    const app: ExtendedVue<Vue, unknown, unknown, unknown, Record<never, any>> = Vue.extend({
+    const app: ExtendedVue<
+      Vue,
+      unknown,
+      unknown,
+      unknown,
+      Record<never, any>
+    > = Vue.extend({
       name: 'App',
       render(createElement) {
         return createElement('div');
-      }
+      },
     });
 
     expect(window['dataLayer']).toBeUndefined();
     expect(document.scripts.length).toBe(0);
 
-<<<<<<< HEAD
     Vue.use(VueGtm, {
       id: [
-        { id: 'GTM-DEMO', queryParams: { gtm_auth: 'abc123', gtm_preview: 'env-1', gtm_cookies_win: 'x' } },
-        { id: 'GTM-DEMO2', queryParams: { gtm_auth: 'abc234', gtm_preview: 'env-2', gtm_cookies_win: 'x' } }
-      ]
+        {
+          id: 'GTM-DEMO',
+          queryParams: {
+            gtm_auth: 'abc123',
+            gtm_preview: 'env-1',
+            gtm_cookies_win: 'x',
+          },
+        },
+        {
+          id: 'GTM-DEMO2',
+          queryParams: {
+            gtm_auth: 'abc234',
+            gtm_preview: 'env-2',
+            gtm_cookies_win: 'x',
+          },
+        },
+      ],
     });
 
     new Vue({
-      render: (h) => h(app)
-    }).$mount('#app');
-=======
-    app
-      .use(
-        createGtm({
-          id: [
-            {
-              id: 'GTM-DEMO',
-              queryParams: {
-                gtm_auth: 'abc123',
-                gtm_preview: 'env-1',
-                gtm_cookies_win: 'x',
-              },
-            },
-            {
-              id: 'GTM-DEMO2',
-              queryParams: {
-                gtm_auth: 'abc234',
-                gtm_preview: 'env-2',
-                gtm_cookies_win: 'x',
-              },
-            },
-          ],
-        }),
-      )
-      .mount('#app');
->>>>>>> 301ff2a1
+      render: (h) => h(app),
+    }).$mount('#app');
 
     expect(window['dataLayer']).toBeDefined();
     expect(document.scripts.length).toBe(2);
@@ -116,11 +109,17 @@
   test('should not append google tag manager script to DOM if disabled', () => {
     appendAppDivToBody();
 
-    const app: ExtendedVue<Vue, unknown, unknown, unknown, Record<never, any>> = Vue.extend({
+    const app: ExtendedVue<
+      Vue,
+      unknown,
+      unknown,
+      unknown,
+      Record<never, any>
+    > = Vue.extend({
       name: 'App',
       render(createElement) {
         return createElement('div');
-      }
+      },
     });
 
     expect(window['dataLayer']).toBeUndefined();
@@ -129,7 +128,7 @@
     Vue.use(VueGtm, { id: 'GTM-DEMO', enabled: false });
 
     new Vue({
-      render: (h) => h(app)
+      render: (h) => h(app),
     }).$mount('#app');
 
     expect(window['dataLayer']).toBeUndefined();
@@ -139,11 +138,17 @@
   test('should append google tag manager script to DOM after lazy enable', () => {
     appendAppDivToBody();
 
-    const appComponent: ExtendedVue<Vue, unknown, unknown, unknown, Record<never, any>> = Vue.extend({
+    const appComponent: ExtendedVue<
+      Vue,
+      unknown,
+      unknown,
+      unknown,
+      Record<never, any>
+    > = Vue.extend({
       name: 'App',
       render(createElement) {
         return createElement('div');
-      }
+      },
     });
 
     expect(window['dataLayer']).toBeUndefined();
@@ -152,8 +157,14 @@
     Vue.use(VueGtm, { id: 'GTM-DEMO', enabled: false });
 
     // eslint-disable-next-line @typescript-eslint/ban-types
-    const vue: CombinedVueInstance<Vue, object, object, object, Record<never, any>> = new Vue({
-      render: (h) => h(appComponent)
+    const vue: CombinedVueInstance<
+      Vue,
+      object,
+      object,
+      object,
+      Record<never, any>
+    > = new Vue({
+      render: (h) => h(appComponent),
     }).$mount('#app');
 
     const gtmPlugin: VueGtmPlugin = vue.$gtm;
@@ -176,17 +187,23 @@
 
     test('should not set src.nonce by default', () => {
       appendAppDivToBody();
-      const app: ExtendedVue<Vue, unknown, unknown, unknown, Record<never, any>> = Vue.extend({
+      const app: ExtendedVue<
+        Vue,
+        unknown,
+        unknown,
+        unknown,
+        Record<never, any>
+      > = Vue.extend({
         name: 'App',
         render(createElement) {
           return createElement('div');
-        }
+        },
       });
 
       Vue.use(VueGtm, { id: 'GTM-DEMO' });
 
       new Vue({
-        render: (h) => h(app)
+        render: (h) => h(app),
       }).$mount('#app');
 
       expect(document.scripts.length).toBe(1);
@@ -196,11 +213,17 @@
 
     test('should set src.nonce if configured', () => {
       appendAppDivToBody();
-      const app: ExtendedVue<Vue, unknown, unknown, unknown, Record<never, any>> = Vue.extend({
+      const app: ExtendedVue<
+        Vue,
+        unknown,
+        unknown,
+        unknown,
+        Record<never, any>
+      > = Vue.extend({
         name: 'App',
         render(createElement) {
           return createElement('div');
-        }
+        },
       });
 
       const nonce: string = '2726c7f26c';
@@ -208,7 +231,7 @@
       Vue.use(VueGtm, { id: 'GTM-DEMO', nonce });
 
       new Vue({
-        render: (h) => h(app)
+        render: (h) => h(app),
       }).$mount('#app');
 
       expect(document.scripts.length).toBe(1);
@@ -218,17 +241,23 @@
 
     test('should set src.nonce to empty', () => {
       appendAppDivToBody();
-      const app: ExtendedVue<Vue, unknown, unknown, unknown, Record<never, any>> = Vue.extend({
+      const app: ExtendedVue<
+        Vue,
+        unknown,
+        unknown,
+        unknown,
+        Record<never, any>
+      > = Vue.extend({
         name: 'App',
         render(createElement) {
           return createElement('div');
-        }
+        },
       });
 
       Vue.use(VueGtm, { id: 'GTM-DEMO', nonce: '' });
 
       new Vue({
-        render: (h) => h(app)
+        render: (h) => h(app),
       }).$mount('#app');
 
       expect(document.scripts.length).toBe(1);
@@ -244,8 +273,14 @@
     Vue.use(VueGtm, { id: 'GTM-DEMO', enabled: false });
 
     // eslint-disable-next-line @typescript-eslint/ban-types
-    const vue: CombinedVueInstance<Vue, object, object, object, Record<never, any>> = new Vue({
-      render: (h) => h(app)
+    const vue: CombinedVueInstance<
+      Vue,
+      object,
+      object,
+      object,
+      Record<never, any>
+    > = new Vue({
+      render: (h) => h(app),
     }).$mount('#app');
 
     const gtmPlugin: VueGtmPlugin = vue.$gtm;
@@ -272,8 +307,14 @@
     Vue.use(VueGtm, { id: 'GTM-DEMO' });
 
     // eslint-disable-next-line @typescript-eslint/ban-types
-    const vue: CombinedVueInstance<Vue, object, object, object, Record<never, any>> = new Vue({
-      render: (h) => h(app)
+    const vue: CombinedVueInstance<
+      Vue,
+      object,
+      object,
+      object,
+      Record<never, any>
+    > = new Vue({
+      render: (h) => h(app),
     }).$mount('#app');
 
     const gtmPlugin: VueGtmPlugin = vue.$gtm;
@@ -297,8 +338,14 @@
     Vue.use(VueGtm, { id: 'GTM-DEMO' });
 
     // eslint-disable-next-line @typescript-eslint/ban-types
-    const vue: CombinedVueInstance<Vue, object, object, object, Record<never, any>> = new Vue({
-      render: (h) => h(app)
+    const vue: CombinedVueInstance<
+      Vue,
+      object,
+      object,
+      object,
+      Record<never, any>
+    > = new Vue({
+      render: (h) => h(app),
     }).$mount('#app');
 
     const gtmPlugin: VueGtmPlugin = vue.$gtm;
@@ -320,8 +367,14 @@
     Vue.use(VueGtm, { id: 'GTM-DEMO' });
 
     // eslint-disable-next-line @typescript-eslint/ban-types
-    const vue: CombinedVueInstance<Vue, object, object, object, Record<never, any>> = new Vue({
-      render: (h) => h(app)
+    const vue: CombinedVueInstance<
+      Vue,
+      object,
+      object,
+      object,
+      Record<never, any>
+    > = new Vue({
+      render: (h) => h(app),
     }).$mount('#app');
 
     const gtmPlugin: VueGtmPlugin = vue.$gtm;
@@ -347,8 +400,14 @@
     Vue.use(VueGtm, { id: 'GTM-DEMO' });
 
     // eslint-disable-next-line @typescript-eslint/ban-types
-    const vue: CombinedVueInstance<Vue, object, object, object, Record<never, any>> = new Vue({
-      render: (h) => h(app)
+    const vue: CombinedVueInstance<
+      Vue,
+      object,
+      object,
+      object,
+      Record<never, any>
+    > = new Vue({
+      render: (h) => h(app),
     }).$mount('#app');
 
     const gtmPlugin: VueGtmPlugin = vue.$gtm;
@@ -379,8 +438,14 @@
     Vue.use(VueGtm, { id: 'GTM-DEMO' });
 
     // eslint-disable-next-line @typescript-eslint/ban-types
-    const vue: CombinedVueInstance<Vue, object, object, object, Record<never, any>> = new Vue({
-      render: (h) => h(app)
+    const vue: CombinedVueInstance<
+      Vue,
+      object,
+      object,
+      object,
+      Record<never, any>
+    > = new Vue({
+      render: (h) => h(app),
     }).$mount('#app');
 
     const gtmPlugin: VueGtmPlugin = vue.$gtm;
@@ -406,234 +471,4 @@
       ]),
     );
   });
-
-  describe('router', () => {
-    test('should add additional event after navigation', async () => {
-      appendAppDivToBody();
-      const { app, router } = createAppWithRouter([
-        {
-          name: 'Home',
-          path: '/',
-          component: {
-            template: '<div>Home</div>',
-          },
-          meta: {
-            gtmAdditionalEventData: {
-              someProperty: 'home-value',
-            },
-          },
-        },
-        {
-          name: 'About',
-          path: '/about',
-          component: {
-            template: '<div>About</div>',
-          },
-          meta: {
-            gtmAdditionalEventData: {
-              someProperty: 'about-value',
-            },
-          },
-        },
-      ]);
-      app
-        .use(
-          createGtm({
-            id: 'GTM-DEMO',
-            vueRouter: router,
-          }),
-        )
-        .mount('#app');
-      await router.push('/about');
-      expect(window['dataLayer']).toEqual(
-        expect.arrayContaining([
-          expect.objectContaining({
-            event: 'gtm.js',
-            'gtm.start': expect.any(Number),
-          }),
-          expect.objectContaining({
-            'content-name': '/',
-            'content-view-name': 'Home',
-            event: 'content-view',
-            someProperty: 'home-value',
-          }),
-          expect.objectContaining({
-            'content-name': '/about',
-            'content-view-name': 'About',
-            event: 'content-view',
-            someProperty: 'about-value',
-          }),
-        ]),
-      );
-    });
-
-    test('should derive additional event data after navigation', async () => {
-      appendAppDivToBody();
-      const { app, router } = createAppWithRouter([
-        {
-          name: 'Home',
-          path: '/',
-          component: {
-            template: '<div>Home</div>',
-          },
-        },
-        {
-          name: 'About',
-          path: '/about',
-          component: {
-            template: '<div>About</div>',
-          },
-        },
-      ]);
-      app
-        .use(
-          createGtm({
-            id: 'GTM-DEMO',
-            vueRouter: router,
-            vueRouterAdditionalEventData: () => ({
-              someProperty: 'some-value',
-            }),
-          }),
-        )
-        .mount('#app');
-      await router.push('/about');
-      expect(window['dataLayer']).toEqual(
-        expect.arrayContaining([
-          expect.objectContaining({
-            event: 'gtm.js',
-            'gtm.start': expect.any(Number),
-          }),
-          expect.objectContaining({
-            'content-name': '/',
-            'content-view-name': 'Home',
-            event: 'content-view',
-            someProperty: 'some-value',
-          }),
-          expect.objectContaining({
-            'content-name': '/about',
-            'content-view-name': 'About',
-            event: 'content-view',
-            someProperty: 'some-value',
-          }),
-        ]),
-      );
-    });
-
-    test('should asynchronously derive additional event data after navigation', async () => {
-      appendAppDivToBody();
-      const { app, router } = createAppWithRouter([
-        {
-          name: 'Home',
-          path: '/',
-          component: {
-            template: '<div>Home</div>',
-          },
-        },
-        {
-          name: 'About',
-          path: '/about',
-          component: {
-            template: '<div>About</div>',
-          },
-        },
-      ]);
-      app
-        .use(
-          createGtm({
-            id: 'GTM-DEMO',
-            vueRouter: router,
-            vueRouterAdditionalEventData: () =>
-              Promise.resolve({
-                someProperty: 'some-async-value',
-              }),
-          }),
-        )
-        .mount('#app');
-      await router.push('/about');
-      // flush pending promises
-      await new Promise((resolve) => setTimeout(resolve, 0));
-      expect(window['dataLayer']).toEqual(
-        expect.arrayContaining([
-          expect.objectContaining({
-            event: 'gtm.js',
-            'gtm.start': expect.any(Number),
-          }),
-          expect.objectContaining({
-            'content-name': '/',
-            'content-view-name': 'Home',
-            event: 'content-view',
-            someProperty: 'some-async-value',
-          }),
-          expect.objectContaining({
-            'content-name': '/about',
-            'content-view-name': 'About',
-            event: 'content-view',
-            someProperty: 'some-async-value',
-          }),
-        ]),
-      );
-    });
-
-    test('should override derived additional event data with route level event data', async () => {
-      appendAppDivToBody();
-      const { app, router } = createAppWithRouter([
-        {
-          name: 'Home',
-          path: '/',
-          component: {
-            template: '<div>Home</div>',
-          },
-          meta: {
-            gtmAdditionalEventData: {
-              someProperty: 'home-value',
-            },
-          },
-        },
-        {
-          name: 'About',
-          path: '/about',
-          component: {
-            template: '<div>About</div>',
-          },
-          meta: {
-            gtmAdditionalEventData: {
-              someProperty: 'about-value',
-            },
-          },
-        },
-      ]);
-      app
-        .use(
-          createGtm({
-            id: 'GTM-DEMO',
-            vueRouter: router,
-            vueRouterAdditionalEventData: () => ({
-              someProperty: 'some-value',
-            }),
-          }),
-        )
-        .mount('#app');
-      await router.push('/about');
-      expect(window['dataLayer']).toEqual(
-        expect.arrayContaining([
-          expect.objectContaining({
-            event: 'gtm.js',
-            'gtm.start': expect.any(Number),
-          }),
-          expect.objectContaining({
-            'content-name': '/',
-            'content-view-name': 'Home',
-            event: 'content-view',
-            someProperty: 'home-value',
-          }),
-          expect.objectContaining({
-            'content-name': '/about',
-            'content-view-name': 'About',
-            event: 'content-view',
-            someProperty: 'about-value',
-          }),
-        ]),
-      );
-    });
-  });
 });