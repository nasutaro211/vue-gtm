<<<<<<< HEAD
import Vue from 'vue';
import { CombinedVueInstance } from 'vue/types/vue';
import VueGtm, { useGtm } from '../src/index';
import { appendAppDivToBody, createAppWithComponent, resetDataLayer, resetHtml } from './vue-helper';
=======
import { afterEach, describe, expect, test } from 'vitest';
import type { App } from 'vue';
import VueGtm, { createGtm, useGtm } from '../src/index';
import {
  appendAppDivToBody,
  createAppWithComponent,
  resetDataLayer,
  resetHtml,
} from './vue-helper';
>>>>>>> 301ff2a1

describe('Default', () => {
  afterEach(() => {
    resetHtml();
    resetDataLayer();
  });

  test('should expose Vue plugin', () => {
    expect(VueGtm).toBeDefined();
    expect(VueGtm.install).toBeDefined();
    expect(VueGtm.install).toBeInstanceOf(Function);
  });

  test('should throw Error if GTM-ID is invalid', () => {
    const validGtmId: string = 'GTM-X';
    const invalidGtmIds: string[] = ['GTM-x', 'a', 'gtm-a', 'Error: ', 'Error'];
    const fakeVueInstance: typeof Vue = null as unknown as typeof Vue;
    for (const invalidGtmId of invalidGtmIds) {
      const expectedErrorMessage: string = `GTM-ID '${invalidGtmId}' is not valid`;
      expect(() => {
        VueGtm.install?.(fakeVueInstance, { id: invalidGtmId });
      }).toThrowError(new Error(expectedErrorMessage));
      expect(() => {
        VueGtm.install?.(fakeVueInstance, { id: [invalidGtmId] });
      }).toThrowError(new Error(expectedErrorMessage));
      expect(() => {
        VueGtm.install?.(fakeVueInstance, { id: [validGtmId, invalidGtmId] });
      }).toThrowError(new Error(expectedErrorMessage));
      expect(() => {
        VueGtm.install?.(fakeVueInstance, { id: [{ id: invalidGtmId }] });
      }).toThrowError(new Error(expectedErrorMessage));
      expect(() => {
        VueGtm.install?.(fakeVueInstance, {
          id: [{ id: validGtmId }, { id: invalidGtmId }],
        });
      }).toThrowError(new Error(expectedErrorMessage));
    }
  });

  test.skip('should expose useGtm function', () => {
    expect(useGtm).toBeInstanceOf(Function);

    // If the plugin was not used, it returns undefined
    expect(useGtm()).toBeUndefined();

    appendAppDivToBody();
    const { app } = createAppWithComponent();

    Vue.use(VueGtm, { id: 'GTM-DEMO', enabled: false });

    // eslint-disable-next-line @typescript-eslint/ban-types
    const vue: CombinedVueInstance<Vue, object, object, object, Record<never, any>> = new Vue({
      render: (h) => h(app)
    }).$mount('#app');

    expect(useGtm()).toBeDefined();
    expect(useGtm()).toStrictEqual(vue.$gtm);
  });
});<|MERGE_RESOLUTION|>--- conflicted
+++ resolved
@@ -1,19 +1,13 @@
-<<<<<<< HEAD
+import { afterEach, describe, expect, test } from 'vitest';
 import Vue from 'vue';
-import { CombinedVueInstance } from 'vue/types/vue';
+import type { CombinedVueInstance } from 'vue/types/vue';
 import VueGtm, { useGtm } from '../src/index';
-import { appendAppDivToBody, createAppWithComponent, resetDataLayer, resetHtml } from './vue-helper';
-=======
-import { afterEach, describe, expect, test } from 'vitest';
-import type { App } from 'vue';
-import VueGtm, { createGtm, useGtm } from '../src/index';
 import {
   appendAppDivToBody,
   createAppWithComponent,
   resetDataLayer,
   resetHtml,
 } from './vue-helper';
->>>>>>> 301ff2a1
 
 describe('Default', () => {
   afterEach(() => {
@@ -65,8 +59,14 @@
     Vue.use(VueGtm, { id: 'GTM-DEMO', enabled: false });
 
     // eslint-disable-next-line @typescript-eslint/ban-types
-    const vue: CombinedVueInstance<Vue, object, object, object, Record<never, any>> = new Vue({
-      render: (h) => h(app)
+    const vue: CombinedVueInstance<
+      Vue,
+      object,
+      object,
+      object,
+      Record<never, any>
+    > = new Vue({
+      render: (h) => h(app),
     }).$mount('#app');
 
     expect(useGtm()).toBeDefined();
