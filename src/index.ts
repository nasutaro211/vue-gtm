import type { GtmIdContainer, GtmQueryParams, GtmSupportOptions, LoadScriptOptions } from '@gtm-support/core';
import { GtmSupport as GtmPlugin, loadScript } from '@gtm-support/core';
import _Vue, { PluginObject } from 'vue';
import type Router from 'vue-router';
import type { Route } from 'vue-router';

/**
 * Options passed to the plugin.
 */
export interface VueGtmUseOptions extends GtmSupportOptions {
  /**
   * Pass the router instance to automatically sync with router.
   */
  vueRouter?: Router;
  /**
   * Don't trigger events for specified router names.
   */
  ignoredViews?: string[] | ((to: Route, from: Route) => boolean);
  /**
   * Whether or not call `trackView` in `Vue.nextTick`.
   */
  trackOnNextTick?: boolean;
}

let gtmPlugin: GtmPlugin | undefined;

/**
 * Installation procedure.
 *
 * @param Vue The Vue instance.
 * @param options Configuration options.
 */
function install(Vue: typeof _Vue, options: VueGtmUseOptions = { id: '' }): void {
  // Apply default configuration
  options = { trackOnNextTick: false, ...options };

  // Add to vue prototype and also from globals
  gtmPlugin = new GtmPlugin(options);
  Vue.prototype.$gtm = Vue.gtm = gtmPlugin;

<<<<<<< HEAD
  // Handle vue-router if defined
  if (options.vueRouter) {
    initVueRouterGuard(Vue, options.vueRouter, options.ignoredViews, options.trackOnNextTick);
  }
=======
  // Check if plugin is running in a real browser or e.g. in SSG mode
  if (gtmPlugin.isInBrowserContext()) {
    // Handle vue-router if defined
    if (options.vueRouter) {
      void initVueRouterGuard(app, options.vueRouter, options.ignoredViews, options.trackOnNextTick);
    }
>>>>>>> e07759c0

    // Load GTM script when enabled
    if (gtmPlugin.options.enabled && gtmPlugin.options.loadScript) {
      if (Array.isArray(options.id)) {
        options.id.forEach((id: string | GtmIdContainer) => {
          if (typeof id === 'string') {
            loadScript(id, options as LoadScriptOptions);
          } else {
            const newConf: VueGtmUseOptions = {
              ...options
            };

            if (id.queryParams != null) {
              newConf.queryParams = {
                ...newConf.queryParams,
                ...id.queryParams
              } as GtmQueryParams;
            }

            loadScript(id.id, newConf as LoadScriptOptions);
          }
        });
      } else {
        loadScript(options.id, options as LoadScriptOptions);
      }
    }
  }
}

/**
 * Initialize the router guard.
 *
 * @param Vue The Vue instance.
 * @param vueRouter The Vue router instance to attach the guard.
 * @param ignoredViews An array of route name that will be ignored.
 * @param trackOnNextTick Whether or not to call `trackView` in `Vue.nextTick`.
 */
function initVueRouterGuard(
  Vue: typeof _Vue,
  vueRouter: Exclude<VueGtmUseOptions['vueRouter'], undefined>,
  ignoredViews: VueGtmUseOptions['ignoredViews'] = [],
  trackOnNextTick: VueGtmUseOptions['trackOnNextTick']
): void {
  if (!vueRouter) {
    console.warn("[VueGtm]: You tried to register 'vueRouter' for vue-gtm, but 'vue-router' was not found.");
    return;
  }

  vueRouter.afterEach((to, from) => {
    // Ignore some routes
    if (
      typeof to.name !== 'string' ||
      (Array.isArray(ignoredViews) && ignoredViews.includes(to.name)) ||
      (typeof ignoredViews === 'function' && ignoredViews(to, from))
    ) {
      return;
    }

    // Dispatch vue event using meta gtm value if defined otherwise fallback to route name
    const name: string = to.meta && typeof to.meta.gtm === 'string' && !!to.meta.gtm ? to.meta.gtm : to.name;
    const additionalEventData: Record<string, any> = to.meta?.gtmAdditionalEventData ?? {};
    const baseUrl: string = vueRouter.options.base ?? '';
    let fullUrl: string = baseUrl;
    if (!fullUrl.endsWith('/')) {
      fullUrl += '/';
    }
    fullUrl += to.fullPath.startsWith('/') ? to.fullPath.substr(1) : to.fullPath;

    if (trackOnNextTick) {
      Vue.nextTick(() => {
        gtmPlugin?.trackView(name, fullUrl, additionalEventData);
      });
    } else {
      gtmPlugin?.trackView(name, fullUrl, additionalEventData);
    }
  });
}

<<<<<<< HEAD
declare module 'vue/types/vue' {
=======
/**
 * Create the Vue GTM instance.
 *
 * @param options Options.
 * @returns The Vue GTM plugin instance.
 */
export function createGtm(options: VueGtmUseOptions): VueGtmPlugin {
  return { install: (app: App) => install(app, options) };
}

// @ts-expect-error: assume that `vue` already brings this dependency
declare module '@vue/runtime-core' {
>>>>>>> e07759c0
  // eslint-disable-next-line jsdoc/require-jsdoc
  export interface Vue {
    /**
     * The Vue GTM Plugin instance.
     */
    $gtm: GtmPlugin;
  }
  // eslint-disable-next-line jsdoc/require-jsdoc
  export interface VueConstructor<V extends Vue = Vue> {
    /**
     * The Vue GTM Plugin instance.
     */
    gtm: GtmPlugin;
  }
}

/**
 * Vue GTM Plugin.
 */
export type VueGtmPlugin = PluginObject<VueGtmUseOptions>;

const _default: VueGtmPlugin = { install };

export {
  assertIsGtmId,
  DataLayerObject,
  GtmIdContainer,
  GtmQueryParams,
  GtmSupport,
  GtmSupportOptions,
  hasScript,
  loadScript,
  LoadScriptOptions,
  TrackEventOptions
} from '@gtm-support/core';
export { GtmPlugin };
export default _default;

/**
 * Returns GTM plugin instance to be used via Composition API inside setup method.
 *
 * @returns The Vue GTM instance if the it was installed, otherwise `undefined`.
 */
export function useGtm(): GtmPlugin | undefined {
  return gtmPlugin;
}<|MERGE_RESOLUTION|>--- conflicted
+++ resolved
@@ -38,19 +38,12 @@
   gtmPlugin = new GtmPlugin(options);
   Vue.prototype.$gtm = Vue.gtm = gtmPlugin;
 
-<<<<<<< HEAD
-  // Handle vue-router if defined
-  if (options.vueRouter) {
-    initVueRouterGuard(Vue, options.vueRouter, options.ignoredViews, options.trackOnNextTick);
-  }
-=======
   // Check if plugin is running in a real browser or e.g. in SSG mode
   if (gtmPlugin.isInBrowserContext()) {
     // Handle vue-router if defined
     if (options.vueRouter) {
-      void initVueRouterGuard(app, options.vueRouter, options.ignoredViews, options.trackOnNextTick);
+      initVueRouterGuard(Vue, options.vueRouter, options.ignoredViews, options.trackOnNextTick);
     }
->>>>>>> e07759c0
 
     // Load GTM script when enabled
     if (gtmPlugin.options.enabled && gtmPlugin.options.loadScript) {
@@ -129,22 +122,7 @@
   });
 }
 
-<<<<<<< HEAD
 declare module 'vue/types/vue' {
-=======
-/**
- * Create the Vue GTM instance.
- *
- * @param options Options.
- * @returns The Vue GTM plugin instance.
- */
-export function createGtm(options: VueGtmUseOptions): VueGtmPlugin {
-  return { install: (app: App) => install(app, options) };
-}
-
-// @ts-expect-error: assume that `vue` already brings this dependency
-declare module '@vue/runtime-core' {
->>>>>>> e07759c0
   // eslint-disable-next-line jsdoc/require-jsdoc
   export interface Vue {
     /**
