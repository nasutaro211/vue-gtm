import type {
  GtmIdContainer,
  GtmQueryParams,
  GtmSupportOptions,
  LoadScriptOptions,
} from '@gtm-support/core';
import { GtmSupport as GtmPlugin, loadScript } from '@gtm-support/core';
<<<<<<< HEAD
import _Vue, { PluginObject } from 'vue';
import type Router from 'vue-router';
import type { Route } from 'vue-router';
=======
import type { App, Plugin } from 'vue';
import { nextTick } from 'vue';
import type { RouteLocationNormalized, Router } from 'vue-router';
>>>>>>> 301ff2a1

/**
 * Options passed to the plugin.
 */
export interface VueGtmUseOptions extends GtmSupportOptions {
  /**
   * Pass the router instance to automatically sync with router.
   */
  vueRouter?: Router;
  /**
   * Derive additional event data after navigation.
   */
  vueRouterAdditionalEventData?: (
    to: RouteLocationNormalized,
    from: RouteLocationNormalized,
  ) => Record<string, any> | Promise<Record<string, any>>;
  /**
   * Don't trigger events for specified router names.
   */
<<<<<<< HEAD
  ignoredViews?: string[] | ((to: Route, from: Route) => boolean);
=======
  ignoredViews?:
    | string[]
    | ((to: RouteLocationNormalized, from: RouteLocationNormalized) => boolean);
>>>>>>> 301ff2a1
  /**
   * Whether or not call `trackView` in `Vue.nextTick`.
   */
  trackOnNextTick?: boolean;
}

let gtmPlugin: GtmPlugin | undefined;

/**
 * Installation procedure.
 *
 * @param Vue The Vue instance.
 * @param options Configuration options.
 */
function install(Vue: typeof _Vue, options: VueGtmUseOptions = { id: '' }): void {
  // Apply default configuration
  options = { trackOnNextTick: false, ...options };

  // Add to vue prototype and also from globals
  gtmPlugin = new GtmPlugin(options);
  Vue.prototype.$gtm = Vue.gtm = gtmPlugin;

  // Check if plugin is running in a real browser or e.g. in SSG mode
  if (gtmPlugin.isInBrowserContext()) {
    // Handle vue-router if defined
    if (options.vueRouter) {
<<<<<<< HEAD
      initVueRouterGuard(Vue, options.vueRouter, options.ignoredViews, options.trackOnNextTick);
=======
      void initVueRouterGuard(
        app,
        options.vueRouter,
        options.ignoredViews,
        options.trackOnNextTick,
        options.vueRouterAdditionalEventData,
      );
>>>>>>> 301ff2a1
    }

    // Load GTM script when enabled
    if (gtmPlugin.options.enabled && gtmPlugin.options.loadScript) {
      if (Array.isArray(options.id)) {
        options.id.forEach((id: string | GtmIdContainer) => {
          if (typeof id === 'string') {
            loadScript(id, options as LoadScriptOptions);
          } else {
            const newConf: VueGtmUseOptions = {
              ...options,
            };

            if (id.queryParams != null) {
              newConf.queryParams = {
                ...newConf.queryParams,
                ...id.queryParams,
              } as GtmQueryParams;
            }

            loadScript(id.id, newConf as LoadScriptOptions);
          }
        });
      } else {
        loadScript(options.id, options as LoadScriptOptions);
      }
    }
  }
}

/**
 * Initialize the router guard.
 *
 * @param Vue The Vue instance.
 * @param vueRouter The Vue router instance to attach the guard.
 * @param ignoredViews An array of route name that will be ignored.
 * @param trackOnNextTick Whether or not to call `trackView` in `Vue.nextTick`.
 * @param deriveAdditionalEventData Callback to derive additional event data.
 */
function initVueRouterGuard(
  Vue: typeof _Vue,
  vueRouter: Exclude<VueGtmUseOptions['vueRouter'], undefined>,
  ignoredViews: VueGtmUseOptions['ignoredViews'] = [],
<<<<<<< HEAD
  trackOnNextTick: VueGtmUseOptions['trackOnNextTick']
): void {
  if (!vueRouter) {
    console.warn("[VueGtm]: You tried to register 'vueRouter' for vue-gtm, but 'vue-router' was not found.");
    return;
  }

  vueRouter.afterEach((to, from) => {
=======
  trackOnNextTick: VueGtmUseOptions['trackOnNextTick'],
  deriveAdditionalEventData: VueGtmUseOptions['vueRouterAdditionalEventData'] = () => ({}),
): Promise<void> {
  let vueRouterModule: typeof import('vue-router');
  try {
    vueRouterModule = await import('vue-router');
  } catch {
    console.warn(
      "[VueGtm]: You tried to register 'vueRouter' for vue-gtm, but 'vue-router' was not found.",
    );
    return;
  }

  vueRouter.afterEach(async (to, from, failure) => {
>>>>>>> 301ff2a1
    // Ignore some routes
    if (
      typeof to.name !== 'string' ||
      (Array.isArray(ignoredViews) && ignoredViews.includes(to.name)) ||
      (typeof ignoredViews === 'function' && ignoredViews(to, from))
    ) {
      return;
    }

    // Dispatch vue event using meta gtm value if defined otherwise fallback to route name
<<<<<<< HEAD
    const name: string = to.meta && typeof to.meta.gtm === 'string' && !!to.meta.gtm ? to.meta.gtm : to.name;
    const additionalEventData: Record<string, any> = to.meta?.gtmAdditionalEventData ?? {};
    const baseUrl: string = vueRouter.options.base ?? '';
=======
    const name: string =
      to.meta && typeof to.meta.gtm === 'string' && !!to.meta.gtm
        ? to.meta.gtm
        : to.name;

    if (
      vueRouterModule.isNavigationFailure(
        failure,
        vueRouterModule.NavigationFailureType.aborted,
      )
    ) {
      if (gtmPlugin?.debugEnabled()) {
        console.log(
          `[VueGtm]: '${name}' not tracked due to navigation aborted`,
        );
      }
    } else if (
      vueRouterModule.isNavigationFailure(
        failure,
        vueRouterModule.NavigationFailureType.cancelled,
      )
    ) {
      if (gtmPlugin?.debugEnabled()) {
        console.log(
          `[VueGtm]: '${name}' not tracked due to navigation cancelled`,
        );
      }
    }

    const additionalEventData: Record<string, any> = {
      ...(await deriveAdditionalEventData(to, from)),
      ...(to.meta?.gtmAdditionalEventData as Record<string, any>),
    };
    const baseUrl: string = vueRouter.options?.history?.base ?? '';
>>>>>>> 301ff2a1
    let fullUrl: string = baseUrl;
    if (!fullUrl.endsWith('/')) {
      fullUrl += '/';
    }
    fullUrl += to.fullPath.startsWith('/')
      ? to.fullPath.substr(1)
      : to.fullPath;

    if (trackOnNextTick) {
      Vue.nextTick(() => {
        gtmPlugin?.trackView(name, fullUrl, additionalEventData);
      });
    } else {
      gtmPlugin?.trackView(name, fullUrl, additionalEventData);
    }
  });
}

declare module 'vue/types/vue' {
  // eslint-disable-next-line jsdoc/require-jsdoc
  export interface Vue {
    /**
     * The Vue GTM Plugin instance.
     */
    $gtm: GtmPlugin;
  }
  // eslint-disable-next-line jsdoc/require-jsdoc
  export interface VueConstructor<V extends Vue = Vue> {
    /**
     * The Vue GTM Plugin instance.
     */
    gtm: GtmPlugin;
  }
}

/**
 * Vue GTM Plugin.
 */
export type VueGtmPlugin = PluginObject<VueGtmUseOptions>;

const _default: VueGtmPlugin = { install };

export {
  assertIsGtmId,
  DataLayerObject,
  GtmIdContainer,
  GtmQueryParams,
  GtmSupport,
  GtmSupportOptions,
  hasScript,
  loadScript,
  LoadScriptOptions,
  TrackEventOptions,
} from '@gtm-support/core';
export { GtmPlugin };
export default _default;

/**
 * Returns GTM plugin instance to be used via Composition API inside setup method.
 *
 * @returns The Vue GTM instance if the it was installed, otherwise `undefined`.
 */
export function useGtm(): GtmPlugin | undefined {
  return gtmPlugin;
}<|MERGE_RESOLUTION|>--- conflicted
+++ resolved
@@ -5,15 +5,10 @@
   LoadScriptOptions,
 } from '@gtm-support/core';
 import { GtmSupport as GtmPlugin, loadScript } from '@gtm-support/core';
-<<<<<<< HEAD
-import _Vue, { PluginObject } from 'vue';
+import type _Vue from 'vue';
+import type { PluginObject } from 'vue';
 import type Router from 'vue-router';
 import type { Route } from 'vue-router';
-=======
-import type { App, Plugin } from 'vue';
-import { nextTick } from 'vue';
-import type { RouteLocationNormalized, Router } from 'vue-router';
->>>>>>> 301ff2a1
 
 /**
  * Options passed to the plugin.
@@ -27,19 +22,13 @@
    * Derive additional event data after navigation.
    */
   vueRouterAdditionalEventData?: (
-    to: RouteLocationNormalized,
-    from: RouteLocationNormalized,
+    to: Route,
+    from: Route,
   ) => Record<string, any> | Promise<Record<string, any>>;
   /**
    * Don't trigger events for specified router names.
    */
-<<<<<<< HEAD
   ignoredViews?: string[] | ((to: Route, from: Route) => boolean);
-=======
-  ignoredViews?:
-    | string[]
-    | ((to: RouteLocationNormalized, from: RouteLocationNormalized) => boolean);
->>>>>>> 301ff2a1
   /**
    * Whether or not call `trackView` in `Vue.nextTick`.
    */
@@ -54,7 +43,10 @@
  * @param Vue The Vue instance.
  * @param options Configuration options.
  */
-function install(Vue: typeof _Vue, options: VueGtmUseOptions = { id: '' }): void {
+function install(
+  Vue: typeof _Vue,
+  options: VueGtmUseOptions = { id: '' },
+): void {
   // Apply default configuration
   options = { trackOnNextTick: false, ...options };
 
@@ -66,17 +58,12 @@
   if (gtmPlugin.isInBrowserContext()) {
     // Handle vue-router if defined
     if (options.vueRouter) {
-<<<<<<< HEAD
-      initVueRouterGuard(Vue, options.vueRouter, options.ignoredViews, options.trackOnNextTick);
-=======
-      void initVueRouterGuard(
-        app,
+      initVueRouterGuard(
+        Vue,
         options.vueRouter,
         options.ignoredViews,
         options.trackOnNextTick,
-        options.vueRouterAdditionalEventData,
       );
->>>>>>> 301ff2a1
     }
 
     // Load GTM script when enabled
@@ -120,31 +107,17 @@
   Vue: typeof _Vue,
   vueRouter: Exclude<VueGtmUseOptions['vueRouter'], undefined>,
   ignoredViews: VueGtmUseOptions['ignoredViews'] = [],
-<<<<<<< HEAD
-  trackOnNextTick: VueGtmUseOptions['trackOnNextTick']
+  trackOnNextTick: VueGtmUseOptions['trackOnNextTick'],
+  deriveAdditionalEventData: VueGtmUseOptions['vueRouterAdditionalEventData'] = () => ({}),
 ): void {
   if (!vueRouter) {
-    console.warn("[VueGtm]: You tried to register 'vueRouter' for vue-gtm, but 'vue-router' was not found.");
-    return;
-  }
-
-  vueRouter.afterEach((to, from) => {
-=======
-  trackOnNextTick: VueGtmUseOptions['trackOnNextTick'],
-  deriveAdditionalEventData: VueGtmUseOptions['vueRouterAdditionalEventData'] = () => ({}),
-): Promise<void> {
-  let vueRouterModule: typeof import('vue-router');
-  try {
-    vueRouterModule = await import('vue-router');
-  } catch {
     console.warn(
       "[VueGtm]: You tried to register 'vueRouter' for vue-gtm, but 'vue-router' was not found.",
     );
     return;
   }
 
-  vueRouter.afterEach(async (to, from, failure) => {
->>>>>>> 301ff2a1
+  vueRouter.afterEach(async (to, from) => {
     // Ignore some routes
     if (
       typeof to.name !== 'string' ||
@@ -155,46 +128,15 @@
     }
 
     // Dispatch vue event using meta gtm value if defined otherwise fallback to route name
-<<<<<<< HEAD
-    const name: string = to.meta && typeof to.meta.gtm === 'string' && !!to.meta.gtm ? to.meta.gtm : to.name;
-    const additionalEventData: Record<string, any> = to.meta?.gtmAdditionalEventData ?? {};
-    const baseUrl: string = vueRouter.options.base ?? '';
-=======
     const name: string =
       to.meta && typeof to.meta.gtm === 'string' && !!to.meta.gtm
         ? to.meta.gtm
         : to.name;
-
-    if (
-      vueRouterModule.isNavigationFailure(
-        failure,
-        vueRouterModule.NavigationFailureType.aborted,
-      )
-    ) {
-      if (gtmPlugin?.debugEnabled()) {
-        console.log(
-          `[VueGtm]: '${name}' not tracked due to navigation aborted`,
-        );
-      }
-    } else if (
-      vueRouterModule.isNavigationFailure(
-        failure,
-        vueRouterModule.NavigationFailureType.cancelled,
-      )
-    ) {
-      if (gtmPlugin?.debugEnabled()) {
-        console.log(
-          `[VueGtm]: '${name}' not tracked due to navigation cancelled`,
-        );
-      }
-    }
-
     const additionalEventData: Record<string, any> = {
       ...(await deriveAdditionalEventData(to, from)),
       ...(to.meta?.gtmAdditionalEventData as Record<string, any>),
     };
-    const baseUrl: string = vueRouter.options?.history?.base ?? '';
->>>>>>> 301ff2a1
+    const baseUrl: string = vueRouter.options.base ?? '';
     let fullUrl: string = baseUrl;
     if (!fullUrl.endsWith('/')) {
       fullUrl += '/';
